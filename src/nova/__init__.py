--- conflicted
+++ resolved
@@ -1,27 +1,4 @@
 import importlib.metadata
-<<<<<<< HEAD
-from pathlib import Path
-
-try:
-    __version__ = importlib.metadata.version('nova-ci-rescue')
-except importlib.metadata.PackageNotFoundError:
-    # Fallback for development - try to read from pyproject.toml
-    try:
-        try:
-            # Python 3.11+
-            import tomllib
-        except ImportError:
-            # Python < 3.11
-            import tomli as tomllib
-        
-        root = Path(__file__).parent.parent.parent
-        with open(root / 'pyproject.toml', 'rb') as f:
-            pyproject = tomllib.load(f)
-            __version__ = pyproject['project']['version']
-    except:
-        # If all else fails, use a default
-        __version__ = '0.4.1'
-=======
 import sys
 from pathlib import Path
 
@@ -44,5 +21,4 @@
         __version__ = pyproject.get("project", {}).get("version", "0.4.2")
     except Exception:
         # Last resort default (keep in sync with your latest tag)
-        __version__ = "0.4.2"
->>>>>>> a497160e
+        __version__ = "0.4.2"