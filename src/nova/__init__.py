import importlib.metadata
import sys
from pathlib import Path

try:
<<<<<<< HEAD
    __version__ = importlib.metadata.version("nova-ci-rescue")
except importlib.metadata.PackageNotFoundError:
    # Fallback for development - try to read from pyproject.toml
    try:
        if sys.version_info >= (3, 11):
            import tomllib
        else:
            import tomli as tomllib

        root = Path(__file__).parent.parent.parent
=======
    # Preferred: installed package metadata
    __version__ = importlib.metadata.version("nova-ci-rescue")
except importlib.metadata.PackageNotFoundError:
    # Dev fallback: read version from pyproject.toml
    try:
        if sys.version_info >= (3, 11):
            import tomllib  # stdlib
        else:
            import tomli as tomllib  # backport

        root = Path(__file__).resolve().parents[2]  # repo root
>>>>>>> dcd2fff4
        with open(root / "pyproject.toml", "rb") as f:
            pyproject = tomllib.load(f)
            __version__ = pyproject["project"]["version"]
    except Exception:
<<<<<<< HEAD
        # If all else fails, use a default
=======
        # Last resort default (keep in sync with your latest tag)
>>>>>>> dcd2fff4
        __version__ = "0.4.2"<|MERGE_RESOLUTION|>--- conflicted
+++ resolved
@@ -3,37 +3,22 @@
 from pathlib import Path
 
 try:
-<<<<<<< HEAD
-    __version__ = importlib.metadata.version("nova-ci-rescue")
-except importlib.metadata.PackageNotFoundError:
-    # Fallback for development - try to read from pyproject.toml
-    try:
-        if sys.version_info >= (3, 11):
-            import tomllib
-        else:
-            import tomli as tomllib
-
-        root = Path(__file__).parent.parent.parent
-=======
-    # Preferred: installed package metadata
+    # Preferred: use installed package metadata
     __version__ = importlib.metadata.version("nova-ci-rescue")
 except importlib.metadata.PackageNotFoundError:
     # Dev fallback: read version from pyproject.toml
     try:
         if sys.version_info >= (3, 11):
-            import tomllib  # stdlib
+            import tomllib  # stdlib in 3.11+
         else:
-            import tomli as tomllib  # backport
+            import tomli as tomllib  # backport for 3.10
 
-        root = Path(__file__).resolve().parents[2]  # repo root
->>>>>>> dcd2fff4
+        # Resolve repo root (…/src/nova/__init__.py -> repo/)
+        root = Path(__file__).resolve().parents[2]
+
         with open(root / "pyproject.toml", "rb") as f:
             pyproject = tomllib.load(f)
-            __version__ = pyproject["project"]["version"]
+        __version__ = pyproject.get("project", {}).get("version", "0.4.2")
     except Exception:
-<<<<<<< HEAD
-        # If all else fails, use a default
-=======
         # Last resort default (keep in sync with your latest tag)
->>>>>>> dcd2fff4
         __version__ = "0.4.2"