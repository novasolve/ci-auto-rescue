--- conflicted
+++ resolved
@@ -19,53 +19,63 @@
     anthropic = None
 
 from nova.config import get_settings
-from nova.tools.http import AllowedHTTPClient
 from nova.logger import get_logger
 import time
 
 
 class LLMClient:
     """Unified LLM client that supports OpenAI and Anthropic models."""
-    
+
     def __init__(self):
         self.settings = get_settings()
         self.client = None
         self.provider = None
         # Verbose controlled via env NOVA_VERBOSE=true set by CLI --verbose
-        self._verbose = os.environ.get("NOVA_VERBOSE", "").lower() in {"1", "true", "yes", "on"}
-        
+        self._verbose = os.environ.get("NOVA_VERBOSE", "").lower() in {
+            "1",
+            "true",
+            "yes",
+            "on",
+        }
+
         # Token usage tracking
         self.token_usage = {
             "prompt_tokens": 0,
             "completion_tokens": 0,
             "total_tokens": 0,
-            "calls": []  # List of individual call details
+            "calls": [],  # List of individual call details
         }
-        
+
         # Determine which provider to use based on model name and available API keys
         model_name = self.settings.default_llm_model.lower()
-        
+
         if "claude" in model_name and self.settings.anthropic_api_key:
             # Use Anthropic
             if anthropic is None:
-                raise ImportError("anthropic package not installed. Run: pip install anthropic")
+                raise ImportError(
+                    "anthropic package not installed. Run: pip install anthropic"
+                )
             self.client = anthropic.Anthropic(api_key=self.settings.anthropic_api_key)
             self.provider = "anthropic"
             self.model = self._get_anthropic_model_name()
         elif self.settings.openai_api_key:
             # Use OpenAI
             if OpenAI is None:
-                raise ImportError("openai package not installed. Run: pip install openai")
+                raise ImportError(
+                    "openai package not installed. Run: pip install openai"
+                )
             self.client = OpenAI(api_key=self.settings.openai_api_key)
             self.provider = "openai"
             self.model = self._get_openai_model_name()
         else:
-            raise ValueError("No valid API key found. Please set OPENAI_API_KEY or ANTHROPIC_API_KEY.")
-    
+            raise ValueError(
+                "No valid API key found. Please set OPENAI_API_KEY or ANTHROPIC_API_KEY."
+            )
+
     def _get_openai_model_name(self) -> str:
         """Get the OpenAI model name to use."""
         model = self.settings.default_llm_model
-        
+
         # Map special names to actual API model names
         if model == "gpt-5-chat-latest":
             # Use full GPT-5 model
@@ -79,16 +89,22 @@
             else:
                 # Default to full GPT-5 model for best reasoning
                 return "gpt-5"
-        elif model in ["gpt-4", "gpt-4-turbo", "gpt-4o", "gpt-4o-mini", "gpt-3.5-turbo"]:
+        elif model in [
+            "gpt-4",
+            "gpt-4-turbo",
+            "gpt-4o",
+            "gpt-4o-mini",
+            "gpt-3.5-turbo",
+        ]:
             return model
         else:
             # Default to GPT-4o
             return "gpt-4o"
-    
+
     def _get_anthropic_model_name(self) -> str:
         """Get the Anthropic model name to use."""
         model = self.settings.default_llm_model.lower()
-        
+
         # Map to actual Anthropic models
         if "claude-3-opus" in model:
             return "claude-3-opus-20240229"
@@ -101,40 +117,58 @@
         else:
             # Default to Claude 3.5 Sonnet
             return "claude-3-5-sonnet-20241022"
-    
-    def complete(self, system: str, user: str, temperature: float = 1.0, max_tokens: int = 40000) -> str:
+
+    def complete(
+        self, system: str, user: str, temperature: float = 1.0, max_tokens: int = 40000
+    ) -> str:
         """
         Get a completion from the LLM.
-        
+
         Args:
             system: System prompt
             user: User prompt
             temperature: Sampling temperature (0-1)
             max_tokens: Maximum tokens in response
-            
+
         Returns:
             The LLM's response text
         """
         # Get logger
         logger = get_logger()
-        
+
         # Log the request details
-        logger.debug("LLM Request Configuration", {
-            "provider": self.provider,
-            "model": self.model,
-            "temperature": temperature,
-            "max_tokens": max_tokens
-        }, component="LLM")
-        
-        logger.debug("Prompt Statistics", {
-            "system_length": f"{len(system)} chars",
-            "user_length": f"{len(user)} chars",
-            "total_length": f"{len(system) + len(user)} chars"
-        }, component="LLM")
-        
-        logger.trace("System Prompt", system[:200] + "..." if len(system) > 200 else system, component="LLM")
-        logger.trace("User Prompt", user[:200] + "..." if len(user) > 200 else user, component="LLM")
-        
+        logger.debug(
+            "LLM Request Configuration",
+            {
+                "provider": self.provider,
+                "model": self.model,
+                "temperature": temperature,
+                "max_tokens": max_tokens,
+            },
+            component="LLM",
+        )
+
+        logger.debug(
+            "Prompt Statistics",
+            {
+                "system_length": f"{len(system)} chars",
+                "user_length": f"{len(user)} chars",
+                "total_length": f"{len(system) + len(user)} chars",
+            },
+            component="LLM",
+        )
+
+        logger.trace(
+            "System Prompt",
+            system[:200] + "..." if len(system) > 200 else system,
+            component="LLM",
+        )
+        logger.trace(
+            "User Prompt",
+            user[:200] + "..." if len(user) > 200 else user,
+            component="LLM",
+        )
+
         # Daily usage tracking and alerts
         self._increment_daily_usage()
         start = time.time()
@@ -145,9 +179,13 @@
                     max_tok = int(os.environ.get("MAX_TOKENS", "40000"))
                 except Exception:
                     max_tok = 40000
-                return self._complete_openai(system, user, temperature=1.0, max_tokens=max_tok)
+                return self._complete_openai(
+                    system, user, temperature=1.0, max_tokens=max_tok
+                )
             elif self.provider == "anthropic":
-                return self._complete_anthropic(system, user, temperature=1.0, max_tokens=max_tokens)
+                return self._complete_anthropic(
+                    system, user, temperature=1.0, max_tokens=max_tokens
+                )
             else:
                 raise ValueError(f"Unknown provider: {self.provider}")
         finally:
@@ -184,19 +222,27 @@
                 pass
             # Alerts
             max_calls = int(getattr(self.settings, "max_daily_llm_calls", 0) or 0)
-            warn_pct = float(getattr(self.settings, "warn_daily_llm_calls_pct", 0.8) or 0.8)
+            warn_pct = float(
+                getattr(self.settings, "warn_daily_llm_calls_pct", 0.8) or 0.8
+            )
             if max_calls > 0:
                 warn_threshold = int(max_calls * warn_pct)
                 logger = get_logger()
                 if counts["calls"] == warn_threshold:
-                    logger.warning(f"Daily LLM calls reached {counts['calls']}/{max_calls} ({int(warn_pct*100)}%).")
+                    logger.warning(
+                        f"Daily LLM calls reached {counts['calls']}/{max_calls} ({int(warn_pct*100)}%)."
+                    )
                 if counts["calls"] > max_calls:
-                    logger.warning(f"Daily LLM calls exceeded limit: {counts['calls']}/{max_calls}. Consider pausing or lowering usage.")
+                    logger.warning(
+                        f"Daily LLM calls exceeded limit: {counts['calls']}/{max_calls}. Consider pausing or lowering usage."
+                    )
         except Exception:
             # Never block on usage tracking
             pass
-    
-    def _complete_openai(self, system: str, user: str, temperature: float, max_tokens: int) -> str:
+
+    def _complete_openai(
+        self, system: str, user: str, temperature: float, max_tokens: int
+    ) -> str:
         """Complete using OpenAI API."""
         try:
             # Use Chat Completions API for all models
@@ -205,10 +251,10 @@
                 "model": self.model,
                 "messages": [
                     {"role": "system", "content": system},
-                    {"role": "user", "content": user}
-                ]
+                    {"role": "user", "content": user},
+                ],
             }
-            
+
             # Handle model-specific parameters
             if "gpt-5" in self.model.lower():
                 kwargs["max_completion_tokens"] = max_tokens
@@ -218,93 +264,114 @@
                 # Limit max_tokens for GPT-4o and other models
                 if "gpt-4o" in self.model.lower():
                     kwargs["max_tokens"] = min(max_tokens, 16384)  # GPT-4o limit
-<<<<<<< HEAD
-                elif "gpt-4" in self.model.lower():
-=======
-                elif self.model.lower() == "gpt-4" or (self.model.lower().startswith("gpt-4-") and not self.model.lower().startswith("gpt-4o")):
->>>>>>> a497160e
-                    kwargs["max_tokens"] = min(max_tokens, 8192)   # GPT-4 limit
+                elif self.model.lower() == "gpt-4" or (
+                    self.model.lower().startswith("gpt-4-")
+                    and not self.model.lower().startswith("gpt-4o")
+                ):
+                    kwargs["max_tokens"] = min(max_tokens, 8192)  # GPT-4 limit
                 else:
                     kwargs["max_tokens"] = max_tokens
                 kwargs["temperature"] = temperature
-            
+
             response = self.client.chat.completions.create(**kwargs)
             content = response.choices[0].message.content
-            
+
             # Track token usage
-            if hasattr(response, 'usage'):
-                prompt_tokens = getattr(response.usage, 'prompt_tokens', 0)
-                completion_tokens = getattr(response.usage, 'completion_tokens', 0)
-                total_tokens = getattr(response.usage, 'total_tokens', 0)
-                
-                self.token_usage['prompt_tokens'] += prompt_tokens
-                self.token_usage['completion_tokens'] += completion_tokens
-                self.token_usage['total_tokens'] += total_tokens
-                self.token_usage['calls'].append({
-                    'model': self.model,
-                    'prompt_tokens': prompt_tokens,
-                    'completion_tokens': completion_tokens,
-                    'total_tokens': total_tokens,
-                    'timestamp': datetime.now(timezone.utc).isoformat()
-                })
-            
+            if hasattr(response, "usage"):
+                prompt_tokens = getattr(response.usage, "prompt_tokens", 0)
+                completion_tokens = getattr(response.usage, "completion_tokens", 0)
+                total_tokens = getattr(response.usage, "total_tokens", 0)
+
+                self.token_usage["prompt_tokens"] += prompt_tokens
+                self.token_usage["completion_tokens"] += completion_tokens
+                self.token_usage["total_tokens"] += total_tokens
+                self.token_usage["calls"].append(
+                    {
+                        "model": self.model,
+                        "prompt_tokens": prompt_tokens,
+                        "completion_tokens": completion_tokens,
+                        "total_tokens": total_tokens,
+                        "timestamp": datetime.now(timezone.utc).isoformat(),
+                    }
+                )
+
             logger = get_logger()
             if content:
                 content = content.strip()
-                logger.verbose(f"Response length: {len(content)} chars", component="LLM")
-                if hasattr(response, 'usage'):
-                    logger.verbose(f"Tokens used: {prompt_tokens} prompt + {completion_tokens} completion = {total_tokens} total", component="LLM")
-                logger.debug("Response preview", {"first_100_chars": content[:100] + "..."}, component="LLM")
+                logger.verbose(
+                    f"Response length: {len(content)} chars", component="LLM"
+                )
+                if hasattr(response, "usage"):
+                    logger.verbose(
+                        f"Tokens used: {prompt_tokens} prompt + {completion_tokens} completion = {total_tokens} total",
+                        component="LLM",
+                    )
+                logger.debug(
+                    "Response preview",
+                    {"first_100_chars": content[:100] + "..."},
+                    component="LLM",
+                )
                 logger.trace("Full Response", content, component="LLM")
             else:
                 logger.warning("OpenAI returned None/empty content!")
                 content = ""
             return content
-                
+
         except Exception as e:
             logger = get_logger()
             logger.error(f"OpenAI API error: {type(e).__name__}: {e}")
             raise
-    
-    def _complete_anthropic(self, system: str, user: str, temperature: float = 1.0, max_tokens: int = 40000) -> str:
+
+    def _complete_anthropic(
+        self, system: str, user: str, temperature: float = 1.0, max_tokens: int = 40000
+    ) -> str:
         """Complete using Anthropic API."""
         try:
             response = self.client.messages.create(
                 model=self.model,
                 system=system,
-                messages=[
-                    {"role": "user", "content": user}
-                ],
+                messages=[{"role": "user", "content": user}],
                 temperature=temperature,
-                max_tokens=max_tokens
+                max_tokens=max_tokens,
             )
-            
+
             # Track token usage (Anthropic provides usage info)
-            if hasattr(response, 'usage'):
-                prompt_tokens = getattr(response.usage, 'input_tokens', 0)
-                completion_tokens = getattr(response.usage, 'output_tokens', 0)
+            if hasattr(response, "usage"):
+                prompt_tokens = getattr(response.usage, "input_tokens", 0)
+                completion_tokens = getattr(response.usage, "output_tokens", 0)
                 total_tokens = prompt_tokens + completion_tokens
-                
-                self.token_usage['prompt_tokens'] += prompt_tokens
-                self.token_usage['completion_tokens'] += completion_tokens
-                self.token_usage['total_tokens'] += total_tokens
-                self.token_usage['calls'].append({
-                    'model': self.model,
-                    'prompt_tokens': prompt_tokens,
-                    'completion_tokens': completion_tokens,
-                    'total_tokens': total_tokens,
-                    'timestamp': datetime.now(timezone.utc).isoformat()
-                })
-            
+
+                self.token_usage["prompt_tokens"] += prompt_tokens
+                self.token_usage["completion_tokens"] += completion_tokens
+                self.token_usage["total_tokens"] += total_tokens
+                self.token_usage["calls"].append(
+                    {
+                        "model": self.model,
+                        "prompt_tokens": prompt_tokens,
+                        "completion_tokens": completion_tokens,
+                        "total_tokens": total_tokens,
+                        "timestamp": datetime.now(timezone.utc).isoformat(),
+                    }
+                )
+
             if response.content and len(response.content) > 0:
                 content = response.content[0].text
                 logger = get_logger()
                 if content:
                     content = content.strip()
-                    logger.verbose(f"Response length: {len(content)} chars", component="LLM")
-                    if hasattr(response, 'usage'):
-                        logger.verbose(f"Tokens used: {prompt_tokens} prompt + {completion_tokens} completion = {total_tokens} total", component="LLM")
-                    logger.debug("Response preview", {"first_100_chars": content[:100] + "..."}, component="LLM")
+                    logger.verbose(
+                        f"Response length: {len(content)} chars", component="LLM"
+                    )
+                    if hasattr(response, "usage"):
+                        logger.verbose(
+                            f"Tokens used: {prompt_tokens} prompt + {completion_tokens} completion = {total_tokens} total",
+                            component="LLM",
+                        )
+                    logger.debug(
+                        "Response preview",
+                        {"first_100_chars": content[:100] + "..."},
+                        component="LLM",
+                    )
                     logger.trace("Full Response", content, component="LLM")
                 else:
                     logger.warning("Anthropic returned None/empty text!")
@@ -323,10 +390,10 @@
 def parse_plan(response: str) -> Dict[str, Any]:
     """
     Parse the LLM's planning response into a structured plan.
-    
+
     Args:
         response: The LLM's response text
-        
+
     Returns:
         Structured plan dictionary
     """
@@ -337,81 +404,78 @@
             end = response.rfind("}") + 1
             plan_json = json.loads(response[start:end])
             return plan_json
-        except json.JSONDecodeError as e:
+        except json.JSONDecodeError:
             # JSON parsing failed, fall back to bullet parsing
             pass
-        except Exception as e:
+        except Exception:
             # Other unexpected error, fall back to bullet parsing
             pass
-    
+
     # Parse numbered list or bullets
-    lines = response.strip().split('\n')
+    lines = response.strip().split("\n")
     steps = []
-    
+
     for line in lines:
         line = line.strip()
         # Remove numbering or bullets
-        if line and (line[0].isdigit() or line.startswith('-') or line.startswith('*')):
+        if line and (line[0].isdigit() or line.startswith("-") or line.startswith("*")):
             # Remove leading numbers, dots, dashes, etc.
             import re
-            cleaned = re.sub(r'^[\d\.\-\*\s]+', '', line).strip()
+
+            cleaned = re.sub(r"^[\d\.\-\*\s]+", "", line).strip()
             if cleaned:
                 steps.append(cleaned)
-    
+
     if steps:
-        return {
-            "approach": "Fix failing tests systematically",
-            "steps": steps
-        }
+        return {"approach": "Fix failing tests systematically", "steps": steps}
     else:
         # Return the whole response as the approach
-        return {
-            "approach": response.strip(),
-            "steps": []
-        }
-
-
-def build_planner_prompt(failing_tests: List[Dict[str, Any]], critic_feedback: Optional[str] = None) -> str:
+        return {"approach": response.strip(), "steps": []}
+
+
+def build_planner_prompt(
+    failing_tests: List[Dict[str, Any]], critic_feedback: Optional[str] = None
+) -> str:
     """
     Build a prompt for the planner to analyze failures and create a fix strategy.
-    
+
     Args:
         failing_tests: List of failing test details
         critic_feedback: Optional feedback from previous critic rejection
-        
+
     Returns:
         Formatted prompt string
     """
     prompt = ""
-    
+
     # Include critic feedback if available
     if critic_feedback:
         prompt += "⚠️ PREVIOUS ATTEMPT REJECTED:\n"
-        prompt += f"The critic rejected the last patch with this feedback:\n"
+        prompt += "The critic rejected the last patch with this feedback:\n"
         prompt += f'"{critic_feedback}"\n\n'
         prompt += "Please create a NEW plan that addresses this feedback and avoids the same mistakes.\n\n"
-    
+
     prompt += "Analyze these failing tests and create a plan to fix them:\n\n"
     prompt += "FAILING TESTS:\n"
     prompt += "| Test Name | File | Line | Error |\n"
     prompt += "|-----------|------|------|-------|\n"
-    
+
     for test in failing_tests[:10]:  # Limit to first 10 tests
-        name = test.get('name', 'unknown')[:40]
-        file = test.get('file', 'unknown')[:30]
-        line = test.get('line', 0)
-        error = test.get('short_traceback', '')
+        name = test.get("name", "unknown")[:40]
+        file = test.get("file", "unknown")[:30]
+        line = test.get("line", 0)
+        error = test.get("short_traceback", "")
         if error:
             # Get first line of error
-            error = error.split('\n')[0]
+            error = error.split("\n")[0]
         else:
-            error = 'No error details'
-        
+            error = "No error details"
+
         prompt += f"| {name} | {file} | {line} | {error} |\n"
-    
+
     if len(failing_tests) > 10:
         prompt += f"\n... and {len(failing_tests) - 10} more failing tests\n"
-    
+
     prompt += "\n"
     prompt += "Provide a structured plan to fix these failures. Include:\n"
     prompt += "1. A general approach/strategy\n"
@@ -419,78 +483,85 @@
     prompt += "3. Which tests to prioritize\n"
     prompt += "\n"
     prompt += "Format your response as a numbered list of actionable steps."
-    
+
     return prompt
 
 
-def build_patch_prompt(plan: Dict[str, Any], failing_tests: List[Dict[str, Any]], 
-                       test_contents: Dict[str, str] = None, 
-                       source_contents: Dict[str, str] = None,
-                       critic_feedback: Optional[str] = None) -> str:
+def build_patch_prompt(
+    plan: Dict[str, Any],
+    failing_tests: List[Dict[str, Any]],
+    test_contents: Dict[str, str] = None,
+    source_contents: Dict[str, str] = None,
+    critic_feedback: Optional[str] = None,
+) -> str:
     """
     Build a prompt for the actor to generate a patch based on the plan.
-    
+
     Args:
         plan: The plan created by the planner
         failing_tests: List of failing test details
         test_contents: Optional dict of test file contents
         source_contents: Optional dict of source file contents
         critic_feedback: Optional feedback from previous critic rejection
-        
+
     Returns:
         Formatted prompt string
     """
     prompt = ""
-    
+
     # Include critic feedback if available
     if critic_feedback:
         prompt += "⚠️ PREVIOUS PATCH REJECTED:\n"
         prompt += f'"{critic_feedback}"\n\n'
         prompt += "Generate a DIFFERENT patch that avoids these issues.\n\n"
-    
+
     prompt += "Generate a unified diff patch to fix the failing tests.\n\n"
-    
+
     # Include the plan
     if plan:
         prompt += "PLAN:\n"
-        if isinstance(plan.get('approach'), str):
+        if isinstance(plan.get("approach"), str):
             prompt += f"Approach: {plan['approach']}\n"
-        if plan.get('steps'):
+        if plan.get("steps"):
             prompt += "Steps:\n"
-            for i, step in enumerate(plan['steps'][:5], 1):
+            for i, step in enumerate(plan["steps"][:5], 1):
                 prompt += f"  {i}. {step}\n"
         prompt += "\n"
-    
+
     # Include failing test details with clear actual vs expected
     prompt += "FAILING TESTS TO FIX:\n"
     for i, test in enumerate(failing_tests[:3], 1):
         prompt += f"\n{i}. Test: {test.get('name', 'unknown')}\n"
         prompt += f"   File: {test.get('file', 'unknown')}\n"
         prompt += f"   Line: {test.get('line', 0)}\n"
-        
+
         # Extract actual vs expected from error message if present
-        error_msg = test.get('short_traceback', 'No traceback')
+        error_msg = test.get("short_traceback", "No traceback")
         prompt += f"   Error:\n{error_msg}\n"
-        
+
         # Highlight the mismatch if we can identify it
         if "Expected" in error_msg and "but got" in error_msg:
-            prompt += "   ⚠️ Pay attention to the EXACT expected vs actual values above!\n"
+            prompt += (
+                "   ⚠️ Pay attention to the EXACT expected vs actual values above!\n"
+            )
             prompt += "   If the expected value is logically wrong, fix the test, not the code.\n"
-    
+
     # Include test file contents if provided
     if test_contents:
-        prompt += "\n\nTEST FILE CONTENTS (modify ONLY if tests have wrong expectations):\n"
+        prompt += (
+            "\n\nTEST FILE CONTENTS (modify ONLY if tests have wrong expectations):\n"
+        )
         for file_path, content in test_contents.items():
             prompt += f"\n=== {file_path} ===\n"
             prompt += content
-    
+
     # Include source file contents if provided
     if source_contents:
         prompt += "\n\nSOURCE CODE (FIX THESE FILES):\n"
         for file_path, content in source_contents.items():
             prompt += f"\n=== {file_path} ===\n"
             prompt += content
-    
+
     prompt += "\n\n"
     prompt += "Generate a unified diff patch that fixes these test failures.\n"
     prompt += "The patch should:\n"
@@ -502,13 +573,17 @@
     prompt += "   fix the TEST's expectation, not the implementation\n"
     prompt += "6. Be minimal and focused\n"
     prompt += "7. DO NOT introduce arbitrary constants or magic numbers just to make tests pass\n"
-    prompt += "8. DO NOT add/remove spaces or characters unless they logically belong there\n"
+    prompt += (
+        "8. DO NOT add/remove spaces or characters unless they logically belong there\n"
+    )
     prompt += "9. REMOVE any existing BUG comments (e.g., '# BUG:', '# BUG: ...', etc.) from the code\n"
     prompt += "10. DO NOT add any new comments about bugs or fixes (no '# BUG:', '# FIX:', etc.)\n"
     prompt += "\n"
-    prompt += "WARNING: Avoid quick hacks like hardcoding values. Focus on the root cause.\n"
+    prompt += (
+        "WARNING: Avoid quick hacks like hardcoding values. Focus on the root cause.\n"
+    )
     prompt += "If the test's expected value is mathematically or logically wrong, fix the test.\n"
     prompt += "\n"
     prompt += "Return ONLY the unified diff, starting with --- and no other text."
-    
+
     return prompt